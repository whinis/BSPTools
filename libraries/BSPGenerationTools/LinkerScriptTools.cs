﻿using BSPEngine;
using System;
using System.Collections.Generic;
using System.Globalization;
using System.IO;
using System.Linq;
using System.Text;
using System.Text.RegularExpressions;

namespace BSPGenerationTools
{
    public class LinkerScriptTools
    {
        public static MCUMemory[] ScanLinkerScriptForMemories(string linkerScript)
        {
            if (!File.Exists(linkerScript))
                throw new Exception($"Missing {linkerScript}");

            bool insideMemoryBlock = false;

<<<<<<< HEAD
            Regex rgMemory = new Regex(@"([a-zA-Z0-9]+)[ \t]*\([^()]+\)[ \t:]+ORIGIN[ \t]*=[ \t]*0x([0-9A-Fa-f]+),[ \t]*LENGTH[ \t]*=[ \t]*0x([0-9A-Fa-f]+)");
            Regex rgMemory2 = new Regex(@"([a-zA-Z0-9]+)[ \t]*\([^()]+\)[ \t:]+ORIGIN[ \t]*=[ \t]*0x([0-9A-Fa-f]+),[ \t]*LENGTH[ \t]*=[ \t]*\(0x([0-9A-Fa-f]+)[ \t]*\+[ \t]+0x([0-9A-Fa-f]+)\)");
=======
            Regex rgMemory = new Regex("([a-zA-Z0-9_]+)[ \t]+\\([^()]+\\)[ \t:]+ORIGIN[ \t]*=[ \t]*0x([0-9A-Fa-f]+),[ \t]*LENGTH[ \t]*=[ \t]*0x([0-9A-Fa-f]+)");
>>>>>>> cc219e6a
            List<MCUMemory> memories = new List<MCUMemory>();

            foreach (var line in File.ReadAllLines(linkerScript))
            {
                if (line.Trim() == "MEMORY")
                    insideMemoryBlock = true;
                else if (line.Trim() == "}")
                    insideMemoryBlock = false;
                else if (insideMemoryBlock)
                {
                    var m = rgMemory.Match(line);
                    if (m.Success)
                    {
                        memories.Add(new MCUMemory { Name = m.Groups[1].Value, Address = ulong.Parse(m.Groups[2].Value, NumberStyles.HexNumber), Size = ulong.Parse(m.Groups[3].Value, NumberStyles.HexNumber) });
                    }
                    else if ((m = rgMemory2.Match(line)).Success)
                    {
                        memories.Add(new MCUMemory
                        {
                            Name = m.Groups[1].Value,
                            Address = ulong.Parse(m.Groups[2].Value, NumberStyles.HexNumber),
                            Size = ulong.Parse(m.Groups[3].Value, NumberStyles.HexNumber) + ulong.Parse(m.Groups[4].Value, NumberStyles.HexNumber),
                        });
                    }
                }
            }

            return memories.ToArray();
        }
    }
}<|MERGE_RESOLUTION|>--- conflicted
+++ resolved
@@ -18,12 +18,8 @@
 
             bool insideMemoryBlock = false;
 
-<<<<<<< HEAD
-            Regex rgMemory = new Regex(@"([a-zA-Z0-9]+)[ \t]*\([^()]+\)[ \t:]+ORIGIN[ \t]*=[ \t]*0x([0-9A-Fa-f]+),[ \t]*LENGTH[ \t]*=[ \t]*0x([0-9A-Fa-f]+)");
-            Regex rgMemory2 = new Regex(@"([a-zA-Z0-9]+)[ \t]*\([^()]+\)[ \t:]+ORIGIN[ \t]*=[ \t]*0x([0-9A-Fa-f]+),[ \t]*LENGTH[ \t]*=[ \t]*\(0x([0-9A-Fa-f]+)[ \t]*\+[ \t]+0x([0-9A-Fa-f]+)\)");
-=======
-            Regex rgMemory = new Regex("([a-zA-Z0-9_]+)[ \t]+\\([^()]+\\)[ \t:]+ORIGIN[ \t]*=[ \t]*0x([0-9A-Fa-f]+),[ \t]*LENGTH[ \t]*=[ \t]*0x([0-9A-Fa-f]+)");
->>>>>>> cc219e6a
+            Regex rgMemory = new Regex(@"([a-zA-Z0-9_]+)[ \t]*\([^()]+\)[ \t:]+ORIGIN[ \t]*=[ \t]*0x([0-9A-Fa-f]+),[ \t]*LENGTH[ \t]*=[ \t]*0x([0-9A-Fa-f]+)");
+            Regex rgMemory2 = new Regex(@"([a-zA-Z0-9_]+)[ \t]*\([^()]+\)[ \t:]+ORIGIN[ \t]*=[ \t]*0x([0-9A-Fa-f]+),[ \t]*LENGTH[ \t]*=[ \t]*\(0x([0-9A-Fa-f]+)[ \t]*\+[ \t]+0x([0-9A-Fa-f]+)\)");
             List<MCUMemory> memories = new List<MCUMemory>();
 
             foreach (var line in File.ReadAllLines(linkerScript))
